--- conflicted
+++ resolved
@@ -271,12 +271,8 @@
             None,
         ),
         "orca": (calculators.OrcaCalculator, "orca", None),
-<<<<<<< HEAD
-        "sgdml": (calculators.OrcaCalculator, "sgdml", None),
+        "sgdml": (calculators.SGDMLCalculator, "sgdml", None),
         "custom": (load_custom_calculator, "custom", None),
-=======
-        "sgdml": (calculators.SGDMLCalculator, "sgdml", None),
->>>>>>> e156715f
     }
     required_inputs = {
         "schnet": OrderedDict(
